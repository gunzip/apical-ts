--- conflicted
+++ resolved
@@ -9,9 +9,6 @@
   generateSecurityHeaderHandling,
   type SecurityHeader,
 } from "./security.js";
-<<<<<<< HEAD
-import { renderDynamicBodyHandling } from "./templates/request-body-templates.js";
-=======
 import { renderContentTypeSwitch } from "./templates/content-type-templates.js";
 import {
   determineFunctionBodyStructure,
@@ -19,7 +16,6 @@
   renderFunctionBody,
   renderHeadersObject,
 } from "./templates/function-body-templates.js";
->>>>>>> 8f30973b
 import { generatePathInterpolation } from "./utils.js";
 
 /**
@@ -110,89 +106,4 @@
     securityHeaderLines,
     queryParamLines,
   );
-<<<<<<< HEAD
-
-  return `${contentTypeLogic}${bodyContentCode}
-
-  const finalHeaders: Record<string, string> = {
-${headersContent}
-  };
-  ${headerParamLines ? `  ${headerParamLines}` : ""}${securityHeaderLines ? `  ${securityHeaderLines}` : ""}
-
-  const url = new URL(\`${finalPath}\`, config.baseURL);
-  ${queryParamLines ? `  ${queryParamLines}` : ""}
-
-  const response = await config.fetch(url.toString(), {
-    method: "${method.toUpperCase()}",
-    headers: finalHeaders,${
-      hasBody
-        ? `
-    body: bodyContent,`
-        : ""
-    }
-  });
-
-  switch (response.status) {
-${responseHandlers.join("\n")}
-    default: {
-      // Throw UnexpectedResponseError for undefined status codes
-      const data = await parseResponseBody(response);
-      throw new UnexpectedResponseError(response.status, data, response);
-    }
-  }`;
-}
-
-/*
- * Generates dynamic body content handling code for multiple content types
- * Uses the centralized template system for consistency
- */
-function generateDynamicBodyContentCode(requestContentTypes: string[]): string {
-  return renderDynamicBodyHandling(requestContentTypes);
-}
-
-/**
- * Generates the headers content for the request
- */
-function generateHeadersContent(
-  shouldGenerateRequestMap: boolean,
-  overridesSecurity: boolean | undefined,
-  authHeaders: string[] | undefined,
-  shouldGenerateResponseMap: boolean,
-  acceptHeaderLogic: string,
-  contentTypeHeaderCode: string,
-): string {
-  if (shouldGenerateRequestMap) {
-    return `    ${
-      overridesSecurity && authHeaders && authHeaders.length > 0
-        ? `...Object.fromEntries(
-      Object.entries(config.headers).filter(([key]) => 
-        !['${authHeaders.join("', '")}'].includes(key)
-      )
-    ),`
-        : "...config.headers,"
-    }${
-      shouldGenerateResponseMap
-        ? `
-${acceptHeaderLogic}`
-        : ""
-    }
-    ...contentTypeHeader,`;
-  } else {
-    return `    ${
-      overridesSecurity && authHeaders && authHeaders.length > 0
-        ? `...Object.fromEntries(
-      Object.entries(config.headers).filter(([key]) => 
-        !['${authHeaders.join("', '")}'].includes(key)
-      )
-    ),`
-        : "...config.headers,"
-    }${
-      shouldGenerateResponseMap
-        ? `
-${acceptHeaderLogic}`
-        : ""
-    }${contentTypeHeaderCode}`;
-  }
-=======
->>>>>>> 8f30973b
 }